# NewsHub - Professional News Application

<<<<<<< HEAD
A modern, production-ready news application built with React and Flask, featuring GNews API integration, smart caching, and category-specific news distribution.

## 🚀 Features
=======
A production-ready news application with personalized recommendations, built with React frontend and Flask backend.
A Project for better news.
## Features
>>>>>>> e74205ba

- **Real-time News**: Fresh Indian news from GNews API
- **Smart Categories**: 11 categories with intelligent content filtering
- **Efficient Caching**: 30-minute smart caching reduces API calls by 90%
- **Professional UI**: Modern, responsive design with dark mode
- **Category Distribution**: Single API fetch distributed across categories by keywords
- **Rate Limiting**: Intelligent API usage management (48/100 requests per day)

## 🏗️ Architecture

```
Frontend (React) ←→ Backend (Flask) ←→ GNews API
     ↓                    ↓              ↓
  Components         Smart Cache    Real News Data
     ↓                    ↓              ↓
   Pages            Keyword Filter   Category Distribution
```

## 📁 Project Structure

```
NewsHub/
├── 📂 src/                     # React Frontend
│   ├── 📂 components/          # UI Components
│   ├── 📂 pages/               # Page Components
│   ├── 📂 services/            # API Services
│   └── 📂 context/             # React Context
├── 📂 services/                # Backend Services
│   ├── cached_news_service.py  # Smart caching system
│   ├── gnews_service.py        # GNews API integration
│   └── news_service.py         # Core news service
├── 📂 models/                  # Data Models
├── 📂 utils/                   # Utilities
├── 📂 auth/                    # Authentication
├── 📂 cache/                   # Cache Storage
├── 📂 docs/                    # Documentation
├── app.py                      # Flask application
├── config.py                   # Configuration
├── requirements.txt            # Python dependencies
└── package.json                # Node.js dependencies
```

## ⚡ Quick Start

### 1. Environment Setup
```bash
# Copy environment file
cp .env.example .env

# Add your GNews API key to .env
GNEWS_API_KEY=your_gnews_api_key_here
```

### 2. Backend Setup
```bash
# Install Python dependencies
pip install -r requirements.txt

# Start Flask backend
python app.py
```

### 3. Frontend Setup
```bash
# Install Node.js dependencies
npm install

# Start React frontend
npm start
```

### 4. Access Application
- **Frontend**: http://localhost:3000
- **Backend API**: http://localhost:5000

## 🔧 Configuration

### Categories Available
- **Home** - General Indian breaking news
- **Business** - Economy, stock market, RBI news
- **Politics** - Elections, government, policy
- **Sports** - Cricket, IPL, tournaments
- **Technology** - AI, startups, innovation
- **Entertainment** - Bollywood, movies, streaming
- **Mobile** - Smartphone launches, tech
- **International** - Global affairs affecting India
- **Automobile** - Car launches, automotive
- **Startups** - Funding, unicorns, investments
- **Miscellaneous** - General current affairs

## 📊 Performance

- **API Efficiency**: 90% reduction in API calls
- **Load Time**: <100ms category switching
- **Cache Duration**: 30 minutes for fresh content
- **Daily Usage**: ~48 API requests (well within 100/day limit)

## 🛠️ Development

### Key Components
- **Smart Caching**: Fetches comprehensive news once, distributes by keywords
- **Category Filtering**: Intelligent keyword-based article distribution
- **Rate Limiting**: Conservative API usage management
- **Error Handling**: Robust fallback systems

### API Endpoints
```
GET /api/news/category/<category>    # Category-specific news
GET /api/news/trending              # Trending news
GET /api/recommendations            # Personalized recommendations
```

## 📈 Production Ready

- ✅ Professional code structure
- ✅ Smart caching system
- ✅ Rate limiting
- ✅ Error handling
- ✅ Responsive design
- ✅ Documentation
- ✅ Environment configuration

## 🤝 Contributing

1. Fork the repository
2. Create feature branch (`git checkout -b feature/amazing-feature`)
3. Commit changes (`git commit -m 'Add amazing feature'`)
4. Push to branch (`git push origin feature/amazing-feature`)
5. Open Pull Request

## 📄 License

This project is licensed under the MIT License - see the LICENSE file for details.

---

**Built with ❤️ using React, Flask, and GNews API**<|MERGE_RESOLUTION|>--- conflicted
+++ resolved
@@ -1,21 +1,18 @@
 # NewsHub - Professional News Application
 
-<<<<<<< HEAD
-A modern, production-ready news application built with React and Flask, featuring GNews API integration, smart caching, and category-specific news distribution.
+A modern, production-ready news application built with React and Flask, featuring GNews API integration, smart caching, bilingual support (English/Telugu), and category-specific news distribution.
 
 ## 🚀 Features
-=======
-A production-ready news application with personalized recommendations, built with React frontend and Flask backend.
-A Project for better news.
-## Features
->>>>>>> e74205ba
 
 - **Real-time News**: Fresh Indian news from GNews API
+- **Bilingual Support**: Complete English ↔ Telugu language toggle
 - **Smart Categories**: 11 categories with intelligent content filtering
 - **Efficient Caching**: 30-minute smart caching reduces API calls by 90%
-- **Professional UI**: Modern, responsive design with dark mode
+- **Modern UI**: Responsive design with collapsible sidebar and grid layout
+- **Google OAuth**: Professional authentication system
+- **AI Summaries**: Side peek panel with article summaries
 - **Category Distribution**: Single API fetch distributed across categories by keywords
-- **Rate Limiting**: Intelligent API usage management (48/100 requests per day)
+- **Rate Limiting**: Intelligent API usage management
 
 ## 🏗️ Architecture
 
